--- conflicted
+++ resolved
@@ -1,5 +1,4 @@
 <!DOCTYPE html>
-<<<<<<< HEAD
 <html lang="en">
   <head>
     <meta charset="UTF-8">
@@ -52,55 +51,3 @@
     </div>
   </body>
 </html>
-=======
-<title>Login - HiveID</title>
-<link rel="stylesheet" href="/static/style.css" />
-<link rel="icon" href="/static/favicon.png">
-<meta charset="utf-8" />
-<style>
-.error { margin-top: 1em; background-color: #ffa9a9; padding: 0.5em; width: 14em; }
-</style>
-<main>
-
-<form action="/api/login" method="post" >
-
-<img src="/static/favicon.png" />
-<p style="color:#333;">
-Authenticate with <span class="service-text" title="Some description">{{ service.nice_name }}</span> using your Hivecom ID
-
-<table class="login-table">
-
-<tr>
-<td><label for="username">Username:</label>
-{% match username %}
-{% when Some with (username) %}
-<td><input type="text" name="username" value="{{ username }}" required />
-{% when None %}
-<td><input type="text" name="username" autofocus required />
-{% endmatch %}
-
-<tr>
-<td><label for="password">Password:</label>
-{% match username %}
-{% when Some with (username) %}
-<td><input type="password" name="password" autofocus required />
-{% when None %}
-<td><input type="password" name="password" required />
-{% endmatch %}
-
-<tr>
-<td colspan="2"><button style="width:100%;">Login</button>
-
-<input type="hidden" name="service" value="{{ service.name }}">
-<input type="hidden" name="redirect" value="{{ redirect_to }}">
-
-</table>
-
-{% if login_failed %}
-<p class="error">Invalid username or password
-{% endif %}
-
-</form>
-
-</main>
->>>>>>> 557da9e6
