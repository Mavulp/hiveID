{% extends "page.html" %}

{% block title %}Home - {% endblock %}

{% block header %}
{% endblock %}

{% block content %}
<div class="route-home">
  <div class="container-small">
    <h1>HIVE ID</h1>
    <p>A site for managing accounts across services from the Hivecom community.</p>
  </div>

<<<<<<< HEAD
  <div class="container-large">
    <ul class="service-list">
      {% for service in services %}
      <li>
        <a href="/redirect?service={{ service.name }}" class="service-item">
          <div class="service-logo">
            <img src="{{ service.logo }}" alt="">
          </div>
          <div class="service-content">
            <h2>{{ service.nice_name }}</h2>
            <p>{{ service.description }}</p>
          </div>

          {% if let Some(code) = service.status %}
            <div class="service-status">
              <span>{{ code }}</span>
            </div>
          {% endif %}
        </a>
      </li>
      {% endfor %}
    </ul>
  </div>
</div>
{% endblock %}
=======
{% for service in services %}
{% let (service, status) = service %}
<tr>
<td><a href="/redirect?service={{ service.name }}">{{ service.nice_name }}</a>
<td>{{ service.description }}
<td>
{% if let Some(code) = status %}
{{ code }}
{% else %}
N/A
{% endif %}
{% endfor %}
</table>
{% endblock %}
>>>>>>> 557da9e6
<|MERGE_RESOLUTION|>--- conflicted
+++ resolved
@@ -12,7 +12,6 @@
     <p>A site for managing accounts across services from the Hivecom community.</p>
   </div>
 
-<<<<<<< HEAD
   <div class="container-large">
     <ul class="service-list">
       {% for service in services %}
@@ -37,20 +36,4 @@
     </ul>
   </div>
 </div>
-{% endblock %}
-=======
-{% for service in services %}
-{% let (service, status) = service %}
-<tr>
-<td><a href="/redirect?service={{ service.name }}">{{ service.nice_name }}</a>
-<td>{{ service.description }}
-<td>
-{% if let Some(code) = status %}
-{{ code }}
-{% else %}
-N/A
-{% endif %}
-{% endfor %}
-</table>
-{% endblock %}
->>>>>>> 557da9e6
+{% endblock %}